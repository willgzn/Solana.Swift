--- conflicted
+++ resolved
@@ -161,21 +161,13 @@
         let rate = try! solana.api.getInflationRate()?.get()
         XCTAssertNotNil(rate)
     }
-<<<<<<< HEAD
-
-    func testGetLargestAccounts() {
-        let accounts = try! solana.api.getLargestAccounts()?.get()
-        XCTAssertNotNil(accounts)
-    }
-
-=======
     
     // This tests doesnt run on devnet Solana.
     /*func testGetLargestAccounts() {
         let accounts = try! solana.api.getLargestAccounts()?.get()
         XCTAssertNotNil(accounts)
     }*/
->>>>>>> 721b0383
+
     // This tests is very expensive on time
     /* func testGetLeaderSchedule() {
          let accounts = try! solana.api.getLeaderSchedule()?.get()
@@ -250,15 +242,9 @@
         let address = "AoUnMozL1ZF4TYyVJkoxQWfjgKKtu8QUK9L4wFdEJick"
         let tokenAccount = try! solana.api.getTokenAccountsByDelegate(pubkey: address, programId: "TokenkegQfeZyiNwAJbNbGKPFXCWuBvf9Ss623VQ5DA")?.get()
         XCTAssertNotNil(tokenAccount)
-<<<<<<< HEAD
-        XCTAssertTrue(tokenAccount!.isEmpty)
-    }
-
-=======
         XCTAssertTrue(tokenAccount!.isEmpty);
     }*/
     
->>>>>>> 721b0383
     func testGetTokenAccountsByOwner() {
         let address = "AoUnMozL1ZF4TYyVJkoxQWfjgKKtu8QUK9L4wFdEJick"
         let result: Result<[TokenAccount<AccountInfo>], Error>? = solana.api.getTokenAccountsByOwner(pubkey: address, mint: "2tWC4JAdL4AxEFJySziYJfsAnW2MHKRo98vbAPiRDSk8")
